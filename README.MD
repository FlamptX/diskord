--- conflicted
+++ resolved
@@ -1,13 +1,9 @@
 # diskord
 A modern, easy to use, feature-rich, and async ready API wrapper for Discord written in Python.
 
-<<<<<<< HEAD
 This library is a maintained and work-in-progress fork of the popular library, [discord.py](https://github.com/Rapptz/discord.py) which was discontinued on August 28th, 2021. You can see more [here](https://gist.github.com/Rapptz/4a2f62751b9600a31a0d3c78100287f1)
-=======
-This library is a maintained and work-in-progress fork of the popular library, [discord.py](https://github.com/Rapptz/discord.py) which was discontinued on August 28th, 2021. You can see more [here](https://gist.github.com/Rapptz/4a2f62751b9600a31a0d3c78100287f1).
 
 **This is ultimately a side project of mine (nerdguyahmad) and I don't yet assure complete stability of this library. I work on this project whenever I get time but I don't have much time to invest on this so please do not use this in production. Have a look at other forks like Pycord.** Feel free to [contribute to this library](.github/CONTRIBUTING.md) and help me implement the important features.
->>>>>>> 262cfdbe
 
 ## Key features
 * Modern Pythonic API using `async` and `await`.
